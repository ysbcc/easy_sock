'use strict';

/**
 * @fileoverview 封装UDP请求的相关逻辑，只适用于标准应答试请求，即一个发包一个回包。
 * 重要提示：跟TCP不同，对于UDP请求，不能用一个socket做并发请求。原因是nodejs进程有可能来不及处理所有的收包响应，导致下一个udp响应包替换前一个包，造成丢包，从而造成回调函数没有调用。
 * 所以，每次请求都重新创建一个socket来发包收包。
 * 注意该代码只能在node 4.2以上版本执行，node 0.1版本的udp存在bug。
 * 在ptlogin下测试，每1000个并发请求耗时190ms
 * @author vicyao
 */

var dgram = require("dgram");

//需要通过创建实例来使用
var Easyudp = exports = module.exports = function (conf) {
    //并发请求时的会话标识，实际上这里并不需要seq，只是为了防止回调混淆
    this.seq = 0;

    this.config = {
        ip: "",
        port: 0,
        timeout: 5000
    };

    if (conf) {
        this.setConfig(conf);
    }

    //输入(object,seq),输出buffer
    this.encode = null;

    //输入buffer，输出object
    this.decode = null;
}

/**
 * 设置配置信息
 * @param {[Object]} obj   [description]
 */
Easyudp.prototype.setConfig = function (conf) {
    this.config = this.config || {};

    if (typeof (conf) == 'object') {
        for (var key in conf) {
            this.config[key] = conf[key];
        }
    }
};

/**
 * 对外的发送数据的接口方法，其实用send更合适，但为了跟easysock统一，兼容下write
 * @param  {[Array]} data   [任意类型，会直接传给encode函数]
 * @param  {[Function]} callback [回调函数(err, data)]
 * @return {[void]}        [void]
 */
<<<<<<< HEAD
Easyudp.prototype.write = Easyudp.prototype.send = function(data, callback){
	
	var self = this;
	this.seq = (this.seq + 1) % 100000;
	var cur_seq = this.seq;
	
	var buf = this.encode(data, cur_seq);
	
	if (!Buffer.isBuffer(buf)){
		callback("encode error");
		return;
	}
	
	//每次都新建一个socket，不复用
	var socket = dgram.createSocket("udp4");	

	socket.bind({
		port : 0,		
		exclusive : true	//当exclusive为true时不会复用socket句柄，否则会导致回调函数混乱。但在0.1中，即使将exclusive设置为true，nodejs还是会重复分配端口，这是个坑
	},function(){
		//注意，虽然这个bind有回调，但实际上不需要等bind的回调执行，就可以开始发送数据了
		//var address = socket.address();
		//console.log("bind success. port=" + address.port);		
	});
		
	//超时处理
	var timer = null;
	if (this.config.timeout){
		timer = setTimeout(function(){
			if (socket){
				try{
					socket.close();
				}
				catch(e){
					//nodejs 0.1版本出现过
					callback("close error:" + e);
				}
			}
			callback("easyudp: Request timeout(" + self.config.timeout + "ms)!");

		}, self.config.timeout);		
	}

	//接收回包
	socket.on("message", function(msg, rinfo){
		
		//如果这里有异常，直接往外抛出
		var result = self.decode(msg);
		if (result && result.seq != null){
			
			if (timer){
				//清除超时的timer
				clearTimeout(timer);								
			}
			
			//回调正确性检测
			if (cur_seq != result.seq){
				//发送的请求跟回调不匹配，多个socket并发的时候互相混淆，这个bug在nodejs 0.1版本出现过，4.2之后应该不会了
				callback("easyudp: 发送的请求跟回调不匹配. send seq=" + cur_seq + ", received seq=" + result.seq);
			}
			else {
				callback(null, result);
			}			
		}
		else{
			//result不正确
			callback("decode error");
		}
		
		//完成后即销毁socket
		socket.close();		
	});
	
	socket.on("error", function(err){
		if (timer){
			//清除超时的timer
			clearTimeout(timer);								
		}
		//如果数据已正常反馈，再发生错误，callback会被调用2次，但实际上这种情况应该不会发生。
		callback(err);
	});
	
	socket.on("close", function(err){
		socket = null;
	});
	
	//真正发送请求
	socket.send(buf, 0, buf.length, this.config.port, this.config.ip, function(err, bytes){
		if (err) {
			//按照文档，这里只有可能出现DNS解析错误，通过ip发送应该不会报错
			callback(err);
		}		
	});		
=======
Easyudp.prototype.write = Easyudp.prototype.send = function (data, callback) {

    var self = this;
    this.seq = (this.seq + 1) % 100000;
    var cur_seq = this.seq;

    var buf = this.encode(data, cur_seq);

    if (!Buffer.isBuffer(buf)) {
        callback("encode error");
        return;
    }

    //每次都新建一个socket，不复用
    var socket = dgram.createSocket("udp4");

    socket.bind({
        port: 0,
        exclusive: true	//当exclusive为true时不会复用socket句柄，否则会导致回调函数混乱。但在0.1中，即使将exclusive设置为true，nodejs还是会重复分配端口，这是个坑
    }, function () {
        //注意，虽然这个bind有回调，但实际上不需要等bind的回调执行，就可以开始发送数据了
        //var address = socket.address();
        //console.log("bind success. port=" + address.port);
    });

    //超时处理
    var timer = null;
    if (this.config.timeout) {
        timer = setTimeout(function () {
            if (socket) {
                try {
                    socket.close();
                } catch (e) {
                    //nodejs 0.1版本出现过
                    callback("close error:" + e);
                }
            }
            callback("easyudp: Request timeout(" + self.config.timeout + "ms)!");

        }, self.config.timeout);
    }

    //接收回包
    socket.on("message", function (msg, rinfo) {

        //如果这里有异常，直接往外抛出
        var result = self.decode(msg);
        if (result && result.seq != null) {

            if (timer) {
                //清除超时的timer
                clearTimeout(timer);
            }

            //回调正确性检测
            if (cur_seq != result.seq) {
                //发送的请求跟回调不匹配，多个socket并发的时候互相混淆，这个bug在nodejs 0.1版本出现过，4.2之后应该不会了
                callback("easyudp: 发送的请求跟回调不匹配. send seq=" + cur_seq + ", received seq=" + result.seq);
            } else {
                callback(null, result);
            }
        } else {
            //result不正确
            callback("decode error");
        }

        //完成后即销毁socket
        socket.close();
    });

    socket.on("error", function (err) {
        if (timer) {
            //清除超时的timer
            clearTimeout(timer);
        }
        //如果数据已正常反馈，再发生错误，callback会被调用2次，但实际上这种情况应该不会发生。
        callback(err);
    });

    socket.on("close", function (err) {
        socket = null;
    });

    //真正发送请求
    socket.send(buf, 0, buf.length, this.config.port, this.config.ip, function (err, bytes) {
        if (err) {
            //按照文档，这里只有可能出现DNS解析错误，通过ip发送应该不会报错
            callback(err);
        }
    });
>>>>>>> a791c1bb
}<|MERGE_RESOLUTION|>--- conflicted
+++ resolved
@@ -5,55 +5,54 @@
  * 重要提示：跟TCP不同，对于UDP请求，不能用一个socket做并发请求。原因是nodejs进程有可能来不及处理所有的收包响应，导致下一个udp响应包替换前一个包，造成丢包，从而造成回调函数没有调用。
  * 所以，每次请求都重新创建一个socket来发包收包。
  * 注意该代码只能在node 4.2以上版本执行，node 0.1版本的udp存在bug。
- * 在ptlogin下测试，每1000个并发请求耗时190ms
+ * 在内网下测试，每1000个并发请求耗时190ms
  * @author vicyao
  */
 
-var dgram = require("dgram");
+var	dgram = require("dgram");
 
 //需要通过创建实例来使用
-var Easyudp = exports = module.exports = function (conf) {
-    //并发请求时的会话标识，实际上这里并不需要seq，只是为了防止回调混淆
-    this.seq = 0;
-
-    this.config = {
-        ip: "",
-        port: 0,
-        timeout: 5000
-    };
-
-    if (conf) {
-        this.setConfig(conf);
-    }
-
-    //输入(object,seq),输出buffer
-    this.encode = null;
-
-    //输入buffer，输出object
-    this.decode = null;
+var Easyudp =  exports = module.exports = function(conf){
+	//并发请求时的会话标识，实际上这里并不需要seq，只是为了防止回调混淆
+	this.seq = 0;
+	
+	this.config = {
+		ip:"",
+		port : 0,
+		timeout : 5000
+	};
+	
+	if (conf){
+		this.setConfig(conf);
+	}
+	
+	//输入(object,seq),输出buffer
+	this.encode = null;
+	
+	//输入buffer，输出object
+	this.decode = null;
 }
 
 /**
  * 设置配置信息
  * @param {[Object]} obj   [description]
  */
-Easyudp.prototype.setConfig = function (conf) {
-    this.config = this.config || {};
-
-    if (typeof (conf) == 'object') {
-        for (var key in conf) {
-            this.config[key] = conf[key];
-        }
-    }
+Easyudp.prototype.setConfig = function(conf){
+	this.config = this.config || {};
+	
+	if(typeof(conf) == 'object'){
+		for(var key in conf){
+			this.config[key] = conf[key];
+		}
+	}	
 };
 
 /**
  * 对外的发送数据的接口方法，其实用send更合适，但为了跟easysock统一，兼容下write
  * @param  {[Array]} data   [任意类型，会直接传给encode函数]
- * @param  {[Function]} callback [回调函数(err, data)]
+ * @param  {[Function]} callback [回调函数(err, data)] 
  * @return {[void]}        [void]
  */
-<<<<<<< HEAD
 Easyudp.prototype.write = Easyudp.prototype.send = function(data, callback){
 	
 	var self = this;
@@ -147,96 +146,4 @@
 			callback(err);
 		}		
 	});		
-=======
-Easyudp.prototype.write = Easyudp.prototype.send = function (data, callback) {
-
-    var self = this;
-    this.seq = (this.seq + 1) % 100000;
-    var cur_seq = this.seq;
-
-    var buf = this.encode(data, cur_seq);
-
-    if (!Buffer.isBuffer(buf)) {
-        callback("encode error");
-        return;
-    }
-
-    //每次都新建一个socket，不复用
-    var socket = dgram.createSocket("udp4");
-
-    socket.bind({
-        port: 0,
-        exclusive: true	//当exclusive为true时不会复用socket句柄，否则会导致回调函数混乱。但在0.1中，即使将exclusive设置为true，nodejs还是会重复分配端口，这是个坑
-    }, function () {
-        //注意，虽然这个bind有回调，但实际上不需要等bind的回调执行，就可以开始发送数据了
-        //var address = socket.address();
-        //console.log("bind success. port=" + address.port);
-    });
-
-    //超时处理
-    var timer = null;
-    if (this.config.timeout) {
-        timer = setTimeout(function () {
-            if (socket) {
-                try {
-                    socket.close();
-                } catch (e) {
-                    //nodejs 0.1版本出现过
-                    callback("close error:" + e);
-                }
-            }
-            callback("easyudp: Request timeout(" + self.config.timeout + "ms)!");
-
-        }, self.config.timeout);
-    }
-
-    //接收回包
-    socket.on("message", function (msg, rinfo) {
-
-        //如果这里有异常，直接往外抛出
-        var result = self.decode(msg);
-        if (result && result.seq != null) {
-
-            if (timer) {
-                //清除超时的timer
-                clearTimeout(timer);
-            }
-
-            //回调正确性检测
-            if (cur_seq != result.seq) {
-                //发送的请求跟回调不匹配，多个socket并发的时候互相混淆，这个bug在nodejs 0.1版本出现过，4.2之后应该不会了
-                callback("easyudp: 发送的请求跟回调不匹配. send seq=" + cur_seq + ", received seq=" + result.seq);
-            } else {
-                callback(null, result);
-            }
-        } else {
-            //result不正确
-            callback("decode error");
-        }
-
-        //完成后即销毁socket
-        socket.close();
-    });
-
-    socket.on("error", function (err) {
-        if (timer) {
-            //清除超时的timer
-            clearTimeout(timer);
-        }
-        //如果数据已正常反馈，再发生错误，callback会被调用2次，但实际上这种情况应该不会发生。
-        callback(err);
-    });
-
-    socket.on("close", function (err) {
-        socket = null;
-    });
-
-    //真正发送请求
-    socket.send(buf, 0, buf.length, this.config.port, this.config.ip, function (err, bytes) {
-        if (err) {
-            //按照文档，这里只有可能出现DNS解析错误，通过ip发送应该不会报错
-            callback(err);
-        }
-    });
->>>>>>> a791c1bb
 }